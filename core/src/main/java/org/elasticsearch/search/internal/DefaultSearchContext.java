/*
 * Licensed to Elasticsearch under one or more contributor
 * license agreements. See the NOTICE file distributed with
 * this work for additional information regarding copyright
 * ownership. Elasticsearch licenses this file to you under
 * the Apache License, Version 2.0 (the "License"); you may
 * not use this file except in compliance with the License.
 * You may obtain a copy of the License at
 *
 *    http://www.apache.org/licenses/LICENSE-2.0
 *
 * Unless required by applicable law or agreed to in writing,
 * software distributed under the License is distributed on an
 * "AS IS" BASIS, WITHOUT WARRANTIES OR CONDITIONS OF ANY
 * KIND, either express or implied.  See the License for the
 * specific language governing permissions and limitations
 * under the License.
 */

package org.elasticsearch.search.internal;

import org.apache.lucene.search.BooleanClause.Occur;
import org.apache.lucene.search.*;
import org.apache.lucene.util.Counter;
import org.elasticsearch.action.search.SearchType;
import org.elasticsearch.cache.recycler.PageCacheRecycler;
import org.elasticsearch.common.Nullable;
import org.elasticsearch.common.ParseFieldMatcher;
import org.elasticsearch.common.lease.Releasables;
import org.elasticsearch.common.lucene.search.Queries;
import org.elasticsearch.common.lucene.search.function.FunctionScoreQuery;
import org.elasticsearch.common.lucene.search.function.WeightFactorFunction;
import org.elasticsearch.common.unit.TimeValue;
import org.elasticsearch.common.util.BigArrays;
import org.elasticsearch.index.IndexService;
import org.elasticsearch.index.analysis.AnalysisService;
import org.elasticsearch.index.cache.bitset.BitsetFilterCache;
import org.elasticsearch.index.cache.query.*;
import org.elasticsearch.index.cache.query.QueryCache;
import org.elasticsearch.index.engine.Engine;
import org.elasticsearch.index.fielddata.IndexFieldDataService;
import org.elasticsearch.index.mapper.MappedFieldType;
import org.elasticsearch.index.mapper.MapperService;
import org.elasticsearch.index.mapper.object.ObjectMapper;
import org.elasticsearch.index.query.IndexQueryParserService;
import org.elasticsearch.index.query.ParsedQuery;
import org.elasticsearch.index.shard.IndexShard;
import org.elasticsearch.index.similarity.SimilarityService;
import org.elasticsearch.script.ScriptService;
import org.elasticsearch.search.SearchShardTarget;
import org.elasticsearch.search.aggregations.SearchContextAggregations;
import org.elasticsearch.search.dfs.DfsSearchResult;
import org.elasticsearch.search.fetch.FetchSearchResult;
import org.elasticsearch.search.fetch.FetchSubPhase;
import org.elasticsearch.search.fetch.FetchSubPhaseContext;
import org.elasticsearch.search.fetch.innerhits.InnerHitsContext;
import org.elasticsearch.search.fetch.script.ScriptFieldsContext;
import org.elasticsearch.search.fetch.source.FetchSourceContext;
import org.elasticsearch.search.highlight.SearchContextHighlight;
import org.elasticsearch.search.lookup.SearchLookup;
import org.elasticsearch.search.query.QueryPhaseExecutionException;
import org.elasticsearch.search.profile.InternalProfiler;
import org.elasticsearch.search.query.QuerySearchResult;
import org.elasticsearch.search.rescore.RescoreSearchContext;
import org.elasticsearch.search.suggest.SuggestionSearchContext;

import java.io.IOException;
import java.util.*;

/**
 *
 */
public class DefaultSearchContext extends SearchContext {
    /**
     * Index setting describing the maximum value of from + size on a query.
     */
    public static final String MAX_RESULT_WINDOW = "index.max_result_window";
    public static class Defaults {
        /**
         * Default maximum value of from + size on a query. 10,000 was chosen as
         * a conservative default as it is sure to not cause trouble. Users can
         * certainly profile their cluster and decide to set it to 100,000
         * safely. 1,000,000 is probably way to high for any cluster to set
         * safely.
         */
        public static final int MAX_RESULT_WINDOW = 10000;
    }

    private final long id;
    private final ShardSearchRequest request;
    private final SearchShardTarget shardTarget;
    private final Counter timeEstimateCounter;
    private SearchType searchType;
    private final Engine.Searcher engineSearcher;
    private final ScriptService scriptService;
    private final PageCacheRecycler pageCacheRecycler;
    private final BigArrays bigArrays;
    private final IndexShard indexShard;
    private final IndexService indexService;
    private final ContextIndexSearcher searcher;
    private final DfsSearchResult dfsResult;
    private final QuerySearchResult queryResult;
    private final FetchSearchResult fetchResult;
    private float queryBoost = 1.0f;
    // timeout in millis
    private long timeoutInMillis;
    // terminate after count
    private int terminateAfter = DEFAULT_TERMINATE_AFTER;
    private List<String> groupStats;
    private ScrollContext scrollContext;
    private boolean explain;
    private boolean version = false; // by default, we don't return versions
    private List<String> fieldNames;
    private ScriptFieldsContext scriptFields;
    private FetchSourceContext fetchSourceContext;
    private int from = -1;
    private int size = -1;
    private Sort sort;
    private Float minimumScore;
    private boolean trackScores = false; // when sorting, track scores as well...
    private ParsedQuery originalQuery;
    private Query query;
    private ParsedQuery postFilter;
    private Query aliasFilter;
    private int[] docIdsToLoad;
    private int docsIdsToLoadFrom;
    private int docsIdsToLoadSize;
    private SearchContextAggregations aggregations;
    private SearchContextHighlight highlight;
    private SuggestionSearchContext suggest;
    private List<RescoreSearchContext> rescore;
    private SearchLookup searchLookup;
    private volatile long keepAlive;
    private ScoreDoc lastEmittedDoc;
    private final long originNanoTime = System.nanoTime();
    private volatile long lastAccessTime = -1;
    private InnerHitsContext innerHitsContext;
    private InternalProfiler internalProfiler;

    private final Map<String, FetchSubPhaseContext> subPhaseContexts = new HashMap<>();
    private final Map<Class<?>, Collector> queryCollectors = new HashMap<>();

    public DefaultSearchContext(long id, ShardSearchRequest request, SearchShardTarget shardTarget,
                                Engine.Searcher engineSearcher, IndexService indexService, IndexShard indexShard,
                                ScriptService scriptService, PageCacheRecycler pageCacheRecycler,
                                BigArrays bigArrays, Counter timeEstimateCounter, ParseFieldMatcher parseFieldMatcher,
                                TimeValue timeout
    ) {
        super(parseFieldMatcher, request);
        this.id = id;
        this.request = request;
        this.searchType = request.searchType();
        this.shardTarget = shardTarget;
        this.engineSearcher = engineSearcher;
        this.scriptService = scriptService;
        this.pageCacheRecycler = pageCacheRecycler;
        // SearchContexts use a BigArrays that can circuit break
        this.bigArrays = bigArrays.withCircuitBreaking();
        this.dfsResult = new DfsSearchResult(id, shardTarget);
        this.queryResult = new QuerySearchResult(id, shardTarget);
        this.fetchResult = new FetchSearchResult(id, shardTarget);
        this.indexShard = indexShard;
        this.indexService = indexService;
        this.searcher = new ContextIndexSearcher(this, engineSearcher);
        this.timeEstimateCounter = timeEstimateCounter;
        this.timeoutInMillis = timeout.millis();
    }

    @Override
    public void doClose() {
        // clear and scope phase we  have
        Releasables.close(searcher, engineSearcher);
    }

    /**
     * Should be called before executing the main query and after all other parameters have been set.
     */
    @Override
    public void preProcess() {
        if (scrollContext == null) {
            long from = from() == -1 ? 0 : from();
            long size = size() == -1 ? 10 : size();
            long resultWindow = from + size;
            // We need settingsService's view of the settings because its dynamic.
            // indexService's isn't.
            int maxResultWindow = indexService.settingsService().getSettings().getAsInt(MAX_RESULT_WINDOW, Defaults.MAX_RESULT_WINDOW);

            if (resultWindow > maxResultWindow) {
                throw new QueryPhaseExecutionException(this,
                        "Result window is too large, from + size must be less than or equal to: [" + maxResultWindow + "] but was ["
                                + resultWindow + "]. See the scroll api for a more efficient way to request large data sets. "
                                + "This limit can be set by changing the [" + DefaultSearchContext.MAX_RESULT_WINDOW
                                + "] index level parameter.");
            }
        }

        // initialize the filtering alias based on the provided filters
        aliasFilter = indexService.aliasFilter(request.filteringAliases());

        if (query() == null) {
            parsedQuery(ParsedQuery.parsedMatchAllQuery());
        }
        if (queryBoost() != 1.0f) {
            parsedQuery(new ParsedQuery(new FunctionScoreQuery(query(), new WeightFactorFunction(queryBoost)), parsedQuery()));
        }
        Query searchFilter = searchFilter(types());
        if (searchFilter != null) {
            if (Queries.isConstantMatchAllQuery(query())) {
                Query q = new ConstantScoreQuery(searchFilter);
                q.setBoost(query().getBoost());
                parsedQuery(new ParsedQuery(q, parsedQuery()));
            } else {
                BooleanQuery filtered = new BooleanQuery.Builder()
                    .add(query(), Occur.MUST)
                    .add(searchFilter, Occur.FILTER)
                    .build();
                parsedQuery(new ParsedQuery(filtered, parsedQuery()));
            }
        }
        try {
            this.query = searcher().rewrite(this.query);
        } catch (IOException e) {
            throw new QueryPhaseExecutionException(this, "Failed to rewrite main query", e);
        }
    }

    @Override
    public Query searchFilter(String[] types) {
        Query filter = mapperService().searchFilter(types);
        if (filter == null && aliasFilter == null) {
            return null;
        }
        BooleanQuery.Builder bq = new BooleanQuery.Builder();
        if (filter != null) {
            bq.add(filter, Occur.MUST);
        }
        if (aliasFilter != null) {
            bq.add(aliasFilter, Occur.MUST);
        }
        return new ConstantScoreQuery(bq.build());
    }

    @Override
    public long id() {
        return this.id;
    }

    @Override
    public String source() {
        return engineSearcher.source();
    }

    @Override
    public ShardSearchRequest request() {
        return this.request;
    }

    @Override
    public SearchType searchType() {
        return this.searchType;
    }

    @Override
    public SearchContext searchType(SearchType searchType) {
        this.searchType = searchType;
        return this;
    }

    @Override
    public SearchShardTarget shardTarget() {
        return this.shardTarget;
    }

    @Override
    public int numberOfShards() {
        return request.numberOfShards();
    }

    @Override
    public boolean hasTypes() {
        return request.types() != null && request.types().length > 0;
    }

    @Override
    public String[] types() {
        return request.types();
    }

    @Override
    public float queryBoost() {
        return queryBoost;
    }

    @Override
    public SearchContext queryBoost(float queryBoost) {
        this.queryBoost = queryBoost;
        return this;
    }

    @Override
    public long getOriginNanoTime() {
        return originNanoTime;
    }

    @Override
    protected long nowInMillisImpl() {
        return request.nowInMillis();
    }

    @Override
    public ScrollContext scrollContext() {
        return this.scrollContext;
    }

    @Override
    public SearchContext scrollContext(ScrollContext scrollContext) {
        this.scrollContext = scrollContext;
        return this;
    }

    @Override
    public SearchContextAggregations aggregations() {
        return aggregations;
    }

    @Override
    public SearchContext aggregations(SearchContextAggregations aggregations) {
        this.aggregations = aggregations;
        return this;
    }

    @Override
    public <SubPhaseContext extends FetchSubPhaseContext> SubPhaseContext getFetchSubPhaseContext(FetchSubPhase.ContextFactory<SubPhaseContext> contextFactory) {
        String subPhaseName = contextFactory.getName();
        if (subPhaseContexts.get(subPhaseName) == null) {
            subPhaseContexts.put(subPhaseName, contextFactory.newContextInstance());
        }
        return (SubPhaseContext) subPhaseContexts.get(subPhaseName);
    }


    @Override
    public SearchContextHighlight highlight() {
        return highlight;
    }

    @Override
    public void highlight(SearchContextHighlight highlight) {
        this.highlight = highlight;
    }

    @Override
    public SuggestionSearchContext suggest() {
        return suggest;
    }

    @Override
    public void suggest(SuggestionSearchContext suggest) {
        this.suggest = suggest;
    }

    @Override
    public List<RescoreSearchContext> rescore() {
        if (rescore == null) {
            return Collections.emptyList();
        }
        return rescore;
    }

    @Override
    public void addRescore(RescoreSearchContext rescore) {
        if (this.rescore == null) {
            this.rescore = new ArrayList<>();
        }
        this.rescore.add(rescore);
    }

    @Override
    public boolean hasScriptFields() {
        return scriptFields != null;
    }

    @Override
    public ScriptFieldsContext scriptFields() {
        if (scriptFields == null) {
            scriptFields = new ScriptFieldsContext();
        }
        return this.scriptFields;
    }

    /**
     * A shortcut function to see whether there is a fetchSourceContext and it says the source is requested.
     */
    @Override
    public boolean sourceRequested() {
        return fetchSourceContext != null && fetchSourceContext.fetchSource();
    }

    @Override
    public boolean hasFetchSourceContext() {
        return fetchSourceContext != null;
    }

    @Override
    public FetchSourceContext fetchSourceContext() {
        return this.fetchSourceContext;
    }

    @Override
    public SearchContext fetchSourceContext(FetchSourceContext fetchSourceContext) {
        this.fetchSourceContext = fetchSourceContext;
        return this;
    }

    @Override
    public ContextIndexSearcher searcher() {
        return this.searcher;
    }

    @Override
    public IndexShard indexShard() {
        return this.indexShard;
    }

    @Override
    public MapperService mapperService() {
        return indexService.mapperService();
    }

    @Override
    public AnalysisService analysisService() {
        return indexService.analysisService();
    }

    @Override
    public IndexQueryParserService queryParserService() {
        return indexService.queryParserService();
    }

    @Override
    public SimilarityService similarityService() {
        return indexService.similarityService();
    }

    @Override
    public ScriptService scriptService() {
        return scriptService;
    }

    @Override
    public PageCacheRecycler pageCacheRecycler() {
        return pageCacheRecycler;
    }

    @Override
    public BigArrays bigArrays() {
        return bigArrays;
    }

    @Override
    public BitsetFilterCache bitsetFilterCache() {
        return indexService.bitsetFilterCache();
    }

    @Override
    public IndexFieldDataService fieldData() {
        return indexService.fieldData();
    }

    @Override
    public long timeoutInMillis() {
        return timeoutInMillis;
    }

    @Override
    public void timeoutInMillis(long timeoutInMillis) {
        this.timeoutInMillis = timeoutInMillis;
    }

    @Override
    public int terminateAfter() {
        return terminateAfter;
    }

    @Override
    public void terminateAfter(int terminateAfter) {
        this.terminateAfter = terminateAfter;
    }

    @Override
    public SearchContext minimumScore(float minimumScore) {
        this.minimumScore = minimumScore;
        return this;
    }

    @Override
    public Float minimumScore() {
        return this.minimumScore;
    }

    @Override
    public SearchContext sort(Sort sort) {
        this.sort = sort;
        return this;
    }

    @Override
    public Sort sort() {
        return this.sort;
    }

    @Override
    public SearchContext trackScores(boolean trackScores) {
        this.trackScores = trackScores;
        return this;
    }

    @Override
    public boolean trackScores() {
        return this.trackScores;
    }

    @Override
    public SearchContext parsedPostFilter(ParsedQuery postFilter) {
        this.postFilter = postFilter;
        return this;
    }

    @Override
    public ParsedQuery parsedPostFilter() {
        return this.postFilter;
    }

    @Override
    public Query aliasFilter() {
        return aliasFilter;
    }

    @Override
    public SearchContext parsedQuery(ParsedQuery query) {
        this.originalQuery = query;
        this.query = query.query();
        return this;
    }

    @Override
    public ParsedQuery parsedQuery() {
        return this.originalQuery;
    }

    /**
     * The query to execute, in its rewritten form.
     */
    @Override
    public Query query() {
        return this.query;
    }

    @Override
    public int from() {
        return from;
    }

    @Override
    public SearchContext from(int from) {
        this.from = from;
        return this;
    }

    @Override
    public int size() {
        return size;
    }

    @Override
    public SearchContext size(int size) {
        this.size = size;
        return this;
    }

    @Override
    public boolean hasFieldNames() {
        return fieldNames != null;
    }

    @Override
    public List<String> fieldNames() {
        if (fieldNames == null) {
            fieldNames = new ArrayList<>();
        }
        return fieldNames;
    }

    @Override
    public void emptyFieldNames() {
        this.fieldNames = Collections.emptyList();
    }

    @Override
    public boolean explain() {
        return explain;
    }

    @Override
    public void explain(boolean explain) {
        this.explain = explain;
    }

    @Override
    @Nullable
    public List<String> groupStats() {
        return this.groupStats;
    }

    @Override
    public void groupStats(List<String> groupStats) {
        this.groupStats = groupStats;
    }

    @Override
    public boolean version() {
        return version;
    }

    @Override
    public void version(boolean version) {
        this.version = version;
    }

    @Override
    public int[] docIdsToLoad() {
        return docIdsToLoad;
    }

    @Override
    public int docIdsToLoadFrom() {
        return docsIdsToLoadFrom;
    }

    @Override
    public int docIdsToLoadSize() {
        return docsIdsToLoadSize;
    }

    @Override
    public SearchContext docIdsToLoad(int[] docIdsToLoad, int docsIdsToLoadFrom, int docsIdsToLoadSize) {
        this.docIdsToLoad = docIdsToLoad;
        this.docsIdsToLoadFrom = docsIdsToLoadFrom;
        this.docsIdsToLoadSize = docsIdsToLoadSize;
        return this;
    }

    @Override
    public void accessed(long accessTime) {
        this.lastAccessTime = accessTime;
    }

    @Override
    public long lastAccessTime() {
        return this.lastAccessTime;
    }

    @Override
    public long keepAlive() {
        return this.keepAlive;
    }

    @Override
    public void keepAlive(long keepAlive) {
        this.keepAlive = keepAlive;
    }

    @Override
    public SearchLookup lookup() {
        // TODO: The types should take into account the parsing context in QueryParserContext...
        if (searchLookup == null) {
            searchLookup = new SearchLookup(mapperService(), fieldData(), request.types());
        }
        return searchLookup;
    }

    @Override
    public DfsSearchResult dfsResult() {
        return dfsResult;
    }

    @Override
    public QuerySearchResult queryResult() {
        return queryResult;
    }

    @Override
    public FetchSearchResult fetchResult() {
        return fetchResult;
    }

    @Override
    public MappedFieldType smartNameFieldType(String name) {
        return mapperService().smartNameFieldType(name, request.types());
    }

    @Override
    public MappedFieldType smartNameFieldTypeFromAnyType(String name) {
        return mapperService().smartNameFieldType(name);
    }

    @Override
    public ObjectMapper getObjectMapper(String name) {
        return mapperService().getObjectMapper(name, request.types());
    }

    @Override
    public Counter timeEstimateCounter() {
        return timeEstimateCounter;
    }

    @Override
    public void innerHits(InnerHitsContext innerHitsContext) {
        this.innerHitsContext = innerHitsContext;
    }

    @Override
    public InnerHitsContext innerHits() {
        return innerHitsContext;
    }

    @Override
    public Map<Class<?>, Collector> queryCollectors() {
        return queryCollectors;
    }

<<<<<<< HEAD
    /**
     * Returns if this search context is being profiled
     */
    @Override
    public boolean profile() {
        return internalProfiler != null;
    }

    /**
     * Sets if this search context should be profiled.  This is needed
     * because we only find out about profiling from the request, which is parsed after
     * the searcher is built.  This prevents us from using a wrapper-style "ProfileIndexSearcher".
     *
     * Instead, once we determine the query needs to be profiled, we go back and tell the ContextIndexSearcher
     * that it needs to profile before the query is run.
     *
     * @param profile True if the query should be profiled
     */
    @Override
    public void profile(boolean profile) {
        if (profile) {
            internalProfiler = new InternalProfiler();
        } else {
            internalProfiler = null;
        }
    }

    /**
     * Returns the query profiler, which is used to store timings across the
     * search context. This should only be used if {@link #profile()} returns true.
     *
     * @return The query Profiler
     */
    @Override
    public InternalProfiler queryProfiler() {
        return internalProfiler;
    }

=======
    @Override
    public QueryCache getQueryCache() { return indexService.cache().query();}
>>>>>>> bc3b91eb
}<|MERGE_RESOLUTION|>--- conflicted
+++ resolved
@@ -729,7 +729,6 @@
         return queryCollectors;
     }
 
-<<<<<<< HEAD
     /**
      * Returns if this search context is being profiled
      */
@@ -768,8 +767,6 @@
         return internalProfiler;
     }
 
-=======
     @Override
     public QueryCache getQueryCache() { return indexService.cache().query();}
->>>>>>> bc3b91eb
 }