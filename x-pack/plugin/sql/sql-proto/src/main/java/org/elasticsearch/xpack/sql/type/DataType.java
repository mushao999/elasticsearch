--- conflicted
+++ resolved
@@ -44,18 +44,15 @@
     // the precision is 23 (number of chars in ISO8601 with millis) + Z (the UTC timezone)
     // see https://github.com/elastic/elasticsearch/issues/30386#issuecomment-386807288
     DATE(        JDBCType.TIMESTAMP, Timestamp.class, Long.BYTES,        24,                24),
-<<<<<<< HEAD
-    // TODO: This should map to some Geography class instead of String
-    GEO_SHAPE(   JDBCType.OTHER,     String.class,    Integer.MAX_VALUE, Integer.MAX_VALUE, 0, false, false, false),
-    GEO_POINT(   JDBCType.OTHER,     String.class,    Double.BYTES*2,    Integer.MAX_VALUE, 0, false, false, false);
-=======
     //
     // specialized types
     //
+    // TODO: This should map to some Geography class instead of String
+    GEO_SHAPE(   JDBCType.OTHER,     String.class,    Integer.MAX_VALUE, Integer.MAX_VALUE, 0, false, false, false),
+    GEO_POINT(   JDBCType.OTHER,     String.class,    Double.BYTES*2,    Integer.MAX_VALUE, 0, false, false, false),
     // IP can be v4 or v6. The latter has 2^128 addresses or 340,282,366,920,938,463,463,374,607,431,768,211,456
     // aka 39 chars
     IP(          JDBCType.VARCHAR,   String.class,     39,               39,                0,false, false, true);
->>>>>>> 781130c7
     // @formatter:on
 
     public static final String ODBC_DATATYPE_PREFIX = "SQL_";
@@ -65,15 +62,9 @@
 
     static {
         jdbcToEs = Arrays.stream(DataType.values())
-<<<<<<< HEAD
-                .filter(dataType -> dataType != TEXT && dataType != NESTED && dataType != SCALED_FLOAT && dataType != GEO_SHAPE &&
-                    dataType != GEO_POINT)
-                .collect(Collectors.toMap(dataType -> dataType.jdbcType, dataType -> dataType));
-=======
-                .filter(type -> type != TEXT && type != NESTED
+                .filter(type -> type != TEXT && type != NESTED && type != GEO_SHAPE && type != GEO_POINT
                                 && type != SCALED_FLOAT && type != IP) // Remove duplicates
                 .collect(toMap(dataType -> dataType.jdbcType, dataType -> dataType));
->>>>>>> 781130c7
 
         odbcToEs = new HashMap<>(36);
 
