--- conflicted
+++ resolved
@@ -345,19 +345,6 @@
 
     private void setObject(int parameterIndex, Object x, DataType dataType, String typeString) throws SQLException {
         checkOpen();
-<<<<<<< HEAD
-
-        JDBCType targetJDBCType;
-        try {
-            // this is also a way to check early for the validity of the desired sql type
-            targetJDBCType = JDBCType.valueOf(targetSqlType);
-        } catch (IllegalArgumentException e) {
-            throw new SQLDataException(e.getMessage());
-        }
-
-=======
-        
->>>>>>> 25f83ae0
         // set the null value on the type and exit
         if (x == null) {
             setParam(parameterIndex, null, dataType);
@@ -422,14 +409,8 @@
                 || x instanceof Double
                 || x instanceof String) {
             setParam(parameterIndex,
-<<<<<<< HEAD
-                    TypeConverter.convert(x, TypeConverter.fromJavaToJDBC(x.getClass()), DataType.fromJdbcType(targetJDBCType).esType,
-                        DataType.fromJdbcTypeToJava(targetJDBCType)),
-                    JDBCType.valueOf(targetSqlType));
-=======
                     TypeConverter.convert(x, TypeUtils.of(x.getClass()), (Class<?>) TypeUtils.classOf(dataType), typeString),
                     dataType);
->>>>>>> 25f83ae0
             return;
         }
 
