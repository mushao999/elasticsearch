/*
 * Copyright Elasticsearch B.V. and/or licensed to Elasticsearch B.V. under one
 * or more contributor license agreements. Licensed under the Elastic License;
 * you may not use this file except in compliance with the Elastic License.
 */
package org.elasticsearch.xpack.core.ml.datafeed;

import org.elasticsearch.ElasticsearchException;
import org.elasticsearch.Version;
import org.elasticsearch.cluster.AbstractDiffable;
import org.elasticsearch.common.ParseField;
import org.elasticsearch.common.Strings;
import org.elasticsearch.common.io.stream.StreamInput;
import org.elasticsearch.common.io.stream.StreamOutput;
import org.elasticsearch.common.unit.TimeValue;
import org.elasticsearch.common.xcontent.ObjectParser;
import org.elasticsearch.common.xcontent.ToXContentObject;
import org.elasticsearch.common.xcontent.XContentBuilder;
import org.elasticsearch.common.xcontent.XContentParser;
import org.elasticsearch.index.query.AbstractQueryBuilder;
import org.elasticsearch.index.query.QueryBuilder;
import org.elasticsearch.index.query.QueryBuilders;
import org.elasticsearch.search.aggregations.AggregationBuilder;
import org.elasticsearch.search.aggregations.AggregatorFactories;
import org.elasticsearch.search.aggregations.metrics.max.MaxAggregationBuilder;
import org.elasticsearch.search.aggregations.support.ValuesSourceAggregationBuilder;
import org.elasticsearch.search.builder.SearchSourceBuilder;
import org.elasticsearch.xpack.core.ml.datafeed.extractor.ExtractorUtils;
import org.elasticsearch.xpack.core.ml.job.config.Job;
import org.elasticsearch.xpack.core.ml.job.messages.Messages;
import org.elasticsearch.xpack.core.ml.utils.ExceptionsHelper;
import org.elasticsearch.xpack.core.ml.utils.MlStrings;
import org.elasticsearch.xpack.core.ml.utils.ToXContentParams;
import org.elasticsearch.xpack.core.ml.utils.time.TimeUtils;

import java.io.IOException;
import java.util.ArrayList;
import java.util.Collection;
import java.util.Collections;
import java.util.Comparator;
import java.util.List;
import java.util.Map;
import java.util.Objects;
import java.util.Random;
import java.util.concurrent.TimeUnit;

/**
 * Datafeed configuration options. Describes where to proactively pull input
 * data from.
 * <p>
 * If a value has not been set it will be <code>null</code>. Object wrappers are
 * used around integral types and booleans so they can take <code>null</code>
 * values.
 */
public class DatafeedConfig extends AbstractDiffable<DatafeedConfig> implements ToXContentObject {

    public static final int DEFAULT_SCROLL_SIZE = 1000;

    private static final int SECONDS_IN_MINUTE = 60;
    private static final int TWO_MINS_SECONDS = 2 * SECONDS_IN_MINUTE;
    private static final int TWENTY_MINS_SECONDS = 20 * SECONDS_IN_MINUTE;
    private static final int HALF_DAY_SECONDS = 12 * 60 * SECONDS_IN_MINUTE;

    // Used for QueryPage
    public static final ParseField RESULTS_FIELD = new ParseField("datafeeds");
    public static String TYPE = "datafeed";

    /**
     * The field name used to specify document counts in Elasticsearch
     * aggregations
     */
    public static final String DOC_COUNT = "doc_count";

    public static final ParseField ID = new ParseField("datafeed_id");
    public static final ParseField CONFIG_TYPE = new ParseField("config_type");
    public static final ParseField QUERY_DELAY = new ParseField("query_delay");
    public static final ParseField FREQUENCY = new ParseField("frequency");
    public static final ParseField INDEXES = new ParseField("indexes");
    public static final ParseField INDICES = new ParseField("indices");
    public static final ParseField TYPES = new ParseField("types");
    public static final ParseField QUERY = new ParseField("query");
    public static final ParseField SCROLL_SIZE = new ParseField("scroll_size");
    public static final ParseField AGGREGATIONS = new ParseField("aggregations");
    public static final ParseField AGGS = new ParseField("aggs");
    public static final ParseField SCRIPT_FIELDS = new ParseField("script_fields");
    public static final ParseField SOURCE = new ParseField("_source");
    public static final ParseField CHUNKING_CONFIG = new ParseField("chunking_config");
    public static final ParseField HEADERS = new ParseField("headers");
    public static final ParseField DELAYED_DATA_CHECK_CONFIG = new ParseField("delayed_data_check_config");

    // These parsers follow the pattern that metadata is parsed leniently (to allow for enhancements), whilst config is parsed strictly
    public static final ObjectParser<Builder, Void> LENIENT_PARSER = createParser(true);
    public static final ObjectParser<Builder, Void> STRICT_PARSER = createParser(false);

    private static ObjectParser<Builder, Void> createParser(boolean ignoreUnknownFields) {
        ObjectParser<Builder, Void> parser = new ObjectParser<>("datafeed_config", ignoreUnknownFields, Builder::new);

        parser.declareString(Builder::setId, ID);
        parser.declareString((c, s) -> {}, CONFIG_TYPE);
        parser.declareString(Builder::setJobId, Job.ID);
        parser.declareStringArray(Builder::setIndices, INDEXES);
        parser.declareStringArray(Builder::setIndices, INDICES);
        parser.declareStringArray(Builder::setTypes, TYPES);
        parser.declareString((builder, val) ->
            builder.setQueryDelay(TimeValue.parseTimeValue(val, QUERY_DELAY.getPreferredName())), QUERY_DELAY);
        parser.declareString((builder, val) ->
            builder.setFrequency(TimeValue.parseTimeValue(val, FREQUENCY.getPreferredName())), FREQUENCY);
        parser.declareObject(Builder::setQuery, (p, c) -> AbstractQueryBuilder.parseInnerQueryBuilder(p), QUERY);
        parser.declareObject(Builder::setAggregations, (p, c) -> AggregatorFactories.parseAggregators(p), AGGREGATIONS);
        parser.declareObject(Builder::setAggregations, (p, c) -> AggregatorFactories.parseAggregators(p), AGGS);
        parser.declareObject(Builder::setScriptFields, (p, c) -> {
            List<SearchSourceBuilder.ScriptField> parsedScriptFields = new ArrayList<>();
            while (p.nextToken() != XContentParser.Token.END_OBJECT) {
                parsedScriptFields.add(new SearchSourceBuilder.ScriptField(p));
            }
            parsedScriptFields.sort(Comparator.comparing(SearchSourceBuilder.ScriptField::fieldName));
            return parsedScriptFields;
        }, SCRIPT_FIELDS);
        parser.declareInt(Builder::setScrollSize, SCROLL_SIZE);
        // TODO this is to read former _source field. Remove in v7.0.0
        parser.declareBoolean((builder, value) -> {
        }, SOURCE);
        parser.declareObject(Builder::setChunkingConfig, ignoreUnknownFields ? ChunkingConfig.LENIENT_PARSER : ChunkingConfig.STRICT_PARSER,
            CHUNKING_CONFIG);

        if (ignoreUnknownFields) {
            // Headers are not parsed by the strict (config) parser, so headers supplied in the _body_ of a REST request will be rejected.
            // (For config, headers are explicitly transferred from the auth headers by code in the put/update datafeed actions.)
            parser.declareObject(Builder::setHeaders, (p, c) -> p.mapStrings(), HEADERS);
        }
        parser.declareObject(Builder::setDelayedDataCheckConfig,
            ignoreUnknownFields ? DelayedDataCheckConfig.LENIENT_PARSER : DelayedDataCheckConfig.STRICT_PARSER,
            DELAYED_DATA_CHECK_CONFIG);
        return parser;
    }

    private final String id;
    private final String jobId;

    /**
     * The delay before starting to query a period of time
     */
    private final TimeValue queryDelay;

    /**
     * The frequency with which queries are executed
     */
    private final TimeValue frequency;

    private final List<String> indices;
    private final List<String> types;
    private final QueryBuilder query;
    private final AggregatorFactories.Builder aggregations;
    private final List<SearchSourceBuilder.ScriptField> scriptFields;
    private final Integer scrollSize;
    private final ChunkingConfig chunkingConfig;
    private final Map<String, String> headers;
    private final DelayedDataCheckConfig delayedDataCheckConfig;

    private DatafeedConfig(String id, String jobId, TimeValue queryDelay, TimeValue frequency, List<String> indices, List<String> types,
                           QueryBuilder query, AggregatorFactories.Builder aggregations, List<SearchSourceBuilder.ScriptField> scriptFields,
                           Integer scrollSize, ChunkingConfig chunkingConfig, Map<String, String> headers,
                           DelayedDataCheckConfig delayedDataCheckConfig) {
        this.id = id;
        this.jobId = jobId;
        this.queryDelay = queryDelay;
        this.frequency = frequency;
        this.indices = indices == null ? null : Collections.unmodifiableList(indices);
        this.types = types == null ? null : Collections.unmodifiableList(types);
        this.query = query;
        this.aggregations = aggregations;
        this.scriptFields = scriptFields == null ? null : Collections.unmodifiableList(scriptFields);
        this.scrollSize = scrollSize;
        this.chunkingConfig = chunkingConfig;
        this.headers = Collections.unmodifiableMap(headers);
        this.delayedDataCheckConfig = delayedDataCheckConfig;
    }

    public DatafeedConfig(StreamInput in) throws IOException {
        this.id = in.readString();
        this.jobId = in.readString();
        this.queryDelay = in.readOptionalTimeValue();
        this.frequency = in.readOptionalTimeValue();
        if (in.readBoolean()) {
            this.indices = Collections.unmodifiableList(in.readList(StreamInput::readString));
        } else {
            this.indices = null;
        }
        if (in.readBoolean()) {
            this.types = Collections.unmodifiableList(in.readList(StreamInput::readString));
        } else {
            this.types = null;
        }
        this.query = in.readNamedWriteable(QueryBuilder.class);
        this.aggregations = in.readOptionalWriteable(AggregatorFactories.Builder::new);
        if (in.readBoolean()) {
            this.scriptFields = Collections.unmodifiableList(in.readList(SearchSourceBuilder.ScriptField::new));
        } else {
            this.scriptFields = null;
        }
        this.scrollSize = in.readOptionalVInt();
        if (in.getVersion().before(Version.V_5_5_0)) {
            // read former _source field
            in.readBoolean();
        }
        this.chunkingConfig = in.readOptionalWriteable(ChunkingConfig::new);
        if (in.getVersion().onOrAfter(Version.V_6_2_0)) {
            this.headers = Collections.unmodifiableMap(in.readMap(StreamInput::readString, StreamInput::readString));
        } else {
            this.headers = Collections.emptyMap();
        }
        if (in.getVersion().onOrAfter(Version.V_6_6_0)) {
            delayedDataCheckConfig = in.readOptionalWriteable(DelayedDataCheckConfig::new);
        } else {
            delayedDataCheckConfig = DelayedDataCheckConfig.defaultDelayedDataCheckConfig();
        }
    }

    /**
     * The name of datafeed configuration document name from the datafeed ID.
     *
     * @param datafeedId The datafeed ID
     * @return The ID of document the datafeed config is persisted in
     */
    public static String documentId(String datafeedId) {
        return "datafeed-" + datafeedId;
    }

    public String getId() {
        return id;
    }

    public String getJobId() {
        return jobId;
    }

    public String getConfigType() {
        return TYPE;
    }

    public TimeValue getQueryDelay() {
        return queryDelay;
    }

    public TimeValue getFrequency() {
        return frequency;
    }

    public List<String> getIndices() {
        return indices;
    }

    public List<String> getTypes() {
        return types;
    }

    public Integer getScrollSize() {
        return scrollSize;
    }

    public QueryBuilder getQuery() {
        return query;
    }

    public AggregatorFactories.Builder getAggregations() {
        return aggregations;
    }

    /**
     * Returns the histogram's interval as epoch millis.
     */
    public long getHistogramIntervalMillis() {
        return ExtractorUtils.getHistogramIntervalMillis(aggregations);
    }

    /**
     * @return {@code true} when there are non-empty aggregations, {@code false} otherwise
     */
    public boolean hasAggregations() {
        return aggregations != null && aggregations.count() > 0;
    }

    public List<SearchSourceBuilder.ScriptField> getScriptFields() {
        return scriptFields == null ? Collections.emptyList() : scriptFields;
    }

    public ChunkingConfig getChunkingConfig() {
        return chunkingConfig;
    }

    public Map<String, String> getHeaders() {
        return headers;
    }

    public DelayedDataCheckConfig getDelayedDataCheckConfig() {
        return delayedDataCheckConfig;
    }

    @Override
    public void writeTo(StreamOutput out) throws IOException {
        out.writeString(id);
        out.writeString(jobId);
        out.writeOptionalTimeValue(queryDelay);
        out.writeOptionalTimeValue(frequency);
        if (indices != null) {
            out.writeBoolean(true);
            out.writeStringList(indices);
        } else {
            out.writeBoolean(false);
        }
        if (types != null) {
            out.writeBoolean(true);
            out.writeStringList(types);
        } else {
            out.writeBoolean(false);
        }
        out.writeNamedWriteable(query);
        out.writeOptionalWriteable(aggregations);
        if (scriptFields != null) {
            out.writeBoolean(true);
            out.writeList(scriptFields);
        } else {
            out.writeBoolean(false);
        }
        out.writeOptionalVInt(scrollSize);
        if (out.getVersion().before(Version.V_5_5_0)) {
            // write former _source field
            out.writeBoolean(false);
        }
        out.writeOptionalWriteable(chunkingConfig);
        if (out.getVersion().onOrAfter(Version.V_6_2_0)) {
            out.writeMap(headers, StreamOutput::writeString, StreamOutput::writeString);
        }
        if (out.getVersion().onOrAfter(Version.V_6_6_0)) {
            out.writeOptionalWriteable(delayedDataCheckConfig);
        }
    }

    @Override
    public XContentBuilder toXContent(XContentBuilder builder, Params params) throws IOException {
        builder.startObject();
        builder.field(ID.getPreferredName(), id);
        builder.field(Job.ID.getPreferredName(), jobId);
        if (params.paramAsBoolean(ToXContentParams.INCLUDE_TYPE, false) == true) {
            builder.field(CONFIG_TYPE.getPreferredName(), TYPE);
        }
        builder.field(QUERY_DELAY.getPreferredName(), queryDelay.getStringRep());
        if (frequency != null) {
            builder.field(FREQUENCY.getPreferredName(), frequency.getStringRep());
        }
        builder.field(INDICES.getPreferredName(), indices);
        builder.field(TYPES.getPreferredName(), types);
        builder.field(QUERY.getPreferredName(), query);
        if (aggregations != null) {
            builder.field(AGGREGATIONS.getPreferredName(), aggregations);
        }
        if (scriptFields != null) {
            builder.startObject(SCRIPT_FIELDS.getPreferredName());
            for (SearchSourceBuilder.ScriptField scriptField : scriptFields) {
                scriptField.toXContent(builder, params);
            }
            builder.endObject();
        }
        builder.field(SCROLL_SIZE.getPreferredName(), scrollSize);
        if (chunkingConfig != null) {
            builder.field(CHUNKING_CONFIG.getPreferredName(), chunkingConfig);
        }
        if (headers.isEmpty() == false && params.paramAsBoolean(ToXContentParams.FOR_INTERNAL_STORAGE, false) == true) {
            builder.field(HEADERS.getPreferredName(), headers);
        }
<<<<<<< HEAD
        builder.endObject();
=======
        if (delayedDataCheckConfig != null) {
            builder.field(DELAYED_DATA_CHECK_CONFIG.getPreferredName(), delayedDataCheckConfig);
        }
>>>>>>> 84af4543
        return builder;
    }

    /**
     * The lists of indices and types are compared for equality but they are not
     * sorted first so this test could fail simply because the indices and types
     * lists are in different orders.
     */
    @Override
    public boolean equals(Object other) {
        if (this == other) {
            return true;
        }

        if (other instanceof DatafeedConfig == false) {
            return false;
        }

        DatafeedConfig that = (DatafeedConfig) other;

        return Objects.equals(this.id, that.id)
                && Objects.equals(this.jobId, that.jobId)
                && Objects.equals(this.frequency, that.frequency)
                && Objects.equals(this.queryDelay, that.queryDelay)
                && Objects.equals(this.indices, that.indices)
                && Objects.equals(this.types, that.types)
                && Objects.equals(this.query, that.query)
                && Objects.equals(this.scrollSize, that.scrollSize)
                && Objects.equals(this.aggregations, that.aggregations)
                && Objects.equals(this.scriptFields, that.scriptFields)
                && Objects.equals(this.chunkingConfig, that.chunkingConfig)
                && Objects.equals(this.headers, that.headers)
                && Objects.equals(this.delayedDataCheckConfig, that.delayedDataCheckConfig);
    }

    @Override
    public int hashCode() {
        return Objects.hash(id, jobId, frequency, queryDelay, indices, types, query, scrollSize, aggregations, scriptFields,
                chunkingConfig, headers, delayedDataCheckConfig);
    }

    @Override
    public String toString() {
        return Strings.toString(this);
    }

    /**
     * Calculates a sensible default frequency for a given bucket span.
     * <p>
     * The default depends on the bucket span:
     * <ul>
     * <li> &lt;= 2 mins -&gt; 1 min</li>
     * <li> &lt;= 20 mins -&gt; bucket span / 2</li>
     * <li> &lt;= 12 hours -&gt; 10 mins</li>
     * <li> &gt; 12 hours -&gt; 1 hour</li>
     * </ul>
     *
     * If the datafeed has aggregations, the default frequency is the
     * closest multiple of the histogram interval based on the rules above.
     *
     * @param bucketSpan the bucket span
     * @return the default frequency
     */
    public TimeValue defaultFrequency(TimeValue bucketSpan) {
        TimeValue defaultFrequency = defaultFrequencyTarget(bucketSpan);
        if (hasAggregations()) {
            long histogramIntervalMillis = getHistogramIntervalMillis();
            long targetFrequencyMillis = defaultFrequency.millis();
            long defaultFrequencyMillis = histogramIntervalMillis > targetFrequencyMillis ? histogramIntervalMillis
                    : (targetFrequencyMillis / histogramIntervalMillis) * histogramIntervalMillis;
            defaultFrequency = TimeValue.timeValueMillis(defaultFrequencyMillis);
        }
        return defaultFrequency;
    }

    private TimeValue defaultFrequencyTarget(TimeValue bucketSpan) {
        long bucketSpanSeconds = bucketSpan.seconds();
        if (bucketSpanSeconds <= 0) {
            throw new IllegalArgumentException("Bucket span has to be > 0");
        }

        if (bucketSpanSeconds <= TWO_MINS_SECONDS) {
            return TimeValue.timeValueSeconds(SECONDS_IN_MINUTE);
        }
        if (bucketSpanSeconds <= TWENTY_MINS_SECONDS) {
            return TimeValue.timeValueSeconds(bucketSpanSeconds / 2);
        }
        if (bucketSpanSeconds <= HALF_DAY_SECONDS) {
            return TimeValue.timeValueMinutes(10);
        }
        return TimeValue.timeValueHours(1);
    }

    public static class Builder {

        public static final int DEFAULT_AGGREGATION_CHUNKING_BUCKETS = 1000;
        private static final TimeValue MIN_DEFAULT_QUERY_DELAY = TimeValue.timeValueMinutes(1);
        private static final TimeValue MAX_DEFAULT_QUERY_DELAY = TimeValue.timeValueMinutes(2);

        private String id;
        private String jobId;
        private TimeValue queryDelay;
        private TimeValue frequency;
        private List<String> indices = Collections.emptyList();
        private List<String> types = Collections.emptyList();
        private QueryBuilder query = QueryBuilders.matchAllQuery();
        private AggregatorFactories.Builder aggregations;
        private List<SearchSourceBuilder.ScriptField> scriptFields;
        private Integer scrollSize = DEFAULT_SCROLL_SIZE;
        private ChunkingConfig chunkingConfig;
        private Map<String, String> headers = Collections.emptyMap();
        private DelayedDataCheckConfig delayedDataCheckConfig = DelayedDataCheckConfig.defaultDelayedDataCheckConfig();

        public Builder() {
        }

        public Builder(String id, String jobId) {
            this();
            this.id = ExceptionsHelper.requireNonNull(id, ID.getPreferredName());
            this.jobId = ExceptionsHelper.requireNonNull(jobId, Job.ID.getPreferredName());
        }

        public Builder(DatafeedConfig config) {
            this.id = config.id;
            this.jobId = config.jobId;
            this.queryDelay = config.queryDelay;
            this.frequency = config.frequency;
            this.indices = config.indices;
            this.types = config.types;
            this.query = config.query;
            this.aggregations = config.aggregations;
            this.scriptFields = config.scriptFields;
            this.scrollSize = config.scrollSize;
            this.chunkingConfig = config.chunkingConfig;
            this.headers = config.headers;
            this.delayedDataCheckConfig = config.getDelayedDataCheckConfig();
        }

        public void setId(String datafeedId) {
            id = ExceptionsHelper.requireNonNull(datafeedId, ID.getPreferredName());
        }

        public String getId() {
            return id;
        }

        public void setJobId(String jobId) {
            this.jobId = ExceptionsHelper.requireNonNull(jobId, Job.ID.getPreferredName());
        }

        public void setHeaders(Map<String, String> headers) {
            this.headers = ExceptionsHelper.requireNonNull(headers, HEADERS.getPreferredName());
        }

        public void setIndices(List<String> indices) {
            this.indices = ExceptionsHelper.requireNonNull(indices, INDICES.getPreferredName());
        }

        public void setTypes(List<String> types) {
            this.types = ExceptionsHelper.requireNonNull(types, TYPES.getPreferredName());
        }

        public void setQueryDelay(TimeValue queryDelay) {
            TimeUtils.checkNonNegativeMultiple(queryDelay, TimeUnit.MILLISECONDS, QUERY_DELAY);
            this.queryDelay = queryDelay;
        }

        public void setFrequency(TimeValue frequency) {
            TimeUtils.checkPositiveMultiple(frequency, TimeUnit.SECONDS, FREQUENCY);
            this.frequency = frequency;
        }

        public void setQuery(QueryBuilder query) {
            this.query = ExceptionsHelper.requireNonNull(query, QUERY.getPreferredName());
        }

        public void setAggregations(AggregatorFactories.Builder aggregations) {
            this.aggregations = aggregations;
        }

        public void setScriptFields(List<SearchSourceBuilder.ScriptField> scriptFields) {
            List<SearchSourceBuilder.ScriptField> sorted = new ArrayList<>();
            for (SearchSourceBuilder.ScriptField scriptField : scriptFields) {
                sorted.add(scriptField);
            }
            sorted.sort(Comparator.comparing(SearchSourceBuilder.ScriptField::fieldName));
            this.scriptFields = sorted;
        }

        public void setScrollSize(int scrollSize) {
            if (scrollSize < 0) {
                String msg = Messages.getMessage(Messages.DATAFEED_CONFIG_INVALID_OPTION_VALUE,
                        DatafeedConfig.SCROLL_SIZE.getPreferredName(), scrollSize);
                throw ExceptionsHelper.badRequestException(msg);
            }
            this.scrollSize = scrollSize;
        }

        public void setChunkingConfig(ChunkingConfig chunkingConfig) {
            this.chunkingConfig = chunkingConfig;
        }

        public void setDelayedDataCheckConfig(DelayedDataCheckConfig delayedDataCheckConfig) {
            this.delayedDataCheckConfig = delayedDataCheckConfig;
        }

        public DatafeedConfig build() {
            ExceptionsHelper.requireNonNull(id, ID.getPreferredName());
            ExceptionsHelper.requireNonNull(jobId, Job.ID.getPreferredName());
            if (!MlStrings.isValidId(id)) {
                throw ExceptionsHelper.badRequestException(Messages.getMessage(Messages.INVALID_ID, ID.getPreferredName(), id));
            }
            if (indices == null || indices.isEmpty() || indices.contains(null) || indices.contains("")) {
                throw invalidOptionValue(INDICES.getPreferredName(), indices);
            }
            if (types == null || types.contains(null) || types.contains("")) {
                throw invalidOptionValue(TYPES.getPreferredName(), types);
            }

            validateAggregations();
            setDefaultChunkingConfig();
            setDefaultQueryDelay();
            return new DatafeedConfig(id, jobId, queryDelay, frequency, indices, types, query, aggregations, scriptFields, scrollSize,
                    chunkingConfig, headers, delayedDataCheckConfig);
        }

        void validateAggregations() {
            if (aggregations == null) {
                return;
            }
            if (scriptFields != null && !scriptFields.isEmpty()) {
                throw ExceptionsHelper.badRequestException(
                        Messages.getMessage(Messages.DATAFEED_CONFIG_CANNOT_USE_SCRIPT_FIELDS_WITH_AGGS));
            }
            Collection<AggregationBuilder> aggregatorFactories = aggregations.getAggregatorFactories();
            if (aggregatorFactories.isEmpty()) {
                throw ExceptionsHelper.badRequestException(Messages.DATAFEED_AGGREGATIONS_REQUIRES_DATE_HISTOGRAM);
            }

            AggregationBuilder histogramAggregation = ExtractorUtils.getHistogramAggregation(aggregatorFactories);
            checkNoMoreHistogramAggregations(histogramAggregation.getSubAggregations());
            checkHistogramAggregationHasChildMaxTimeAgg(histogramAggregation);
            checkHistogramIntervalIsPositive(histogramAggregation);
        }

        private static void checkNoMoreHistogramAggregations(Collection<AggregationBuilder> aggregations) {
            for (AggregationBuilder agg : aggregations) {
                if (ExtractorUtils.isHistogram(agg)) {
                    throw ExceptionsHelper.badRequestException(Messages.DATAFEED_AGGREGATIONS_MAX_ONE_DATE_HISTOGRAM);
                }
                checkNoMoreHistogramAggregations(agg.getSubAggregations());
            }
        }

        static void checkHistogramAggregationHasChildMaxTimeAgg(AggregationBuilder histogramAggregation) {
            String timeField = null;
            if (histogramAggregation instanceof ValuesSourceAggregationBuilder) {
                timeField = ((ValuesSourceAggregationBuilder) histogramAggregation).field();
            }

            for (AggregationBuilder agg : histogramAggregation.getSubAggregations()) {
                if (agg instanceof MaxAggregationBuilder) {
                    MaxAggregationBuilder maxAgg = (MaxAggregationBuilder)agg;
                    if (maxAgg.field().equals(timeField)) {
                        return;
                    }
                }
            }

            throw ExceptionsHelper.badRequestException(
                    Messages.getMessage(Messages.DATAFEED_DATA_HISTOGRAM_MUST_HAVE_NESTED_MAX_AGGREGATION, timeField));
        }

        private static void checkHistogramIntervalIsPositive(AggregationBuilder histogramAggregation) {
            long interval = ExtractorUtils.getHistogramIntervalMillis(histogramAggregation);
            if (interval <= 0) {
                throw ExceptionsHelper.badRequestException(Messages.DATAFEED_AGGREGATIONS_INTERVAL_MUST_BE_GREATER_THAN_ZERO);
            }
        }

        private void setDefaultChunkingConfig() {
            if (chunkingConfig == null) {
                if (aggregations == null) {
                    chunkingConfig = ChunkingConfig.newAuto();
                } else {
                    long histogramIntervalMillis = ExtractorUtils.getHistogramIntervalMillis(aggregations);
                    chunkingConfig = ChunkingConfig.newManual(TimeValue.timeValueMillis(
                            DEFAULT_AGGREGATION_CHUNKING_BUCKETS * histogramIntervalMillis));
                }
            }
        }

        private void setDefaultQueryDelay() {
            if (queryDelay == null) {
                Random random = new Random(jobId.hashCode());
                long delayMillis = random.longs(MIN_DEFAULT_QUERY_DELAY.millis(), MAX_DEFAULT_QUERY_DELAY.millis())
                        .findFirst().getAsLong();
                queryDelay = TimeValue.timeValueMillis(delayMillis);
            }
        }

        private static ElasticsearchException invalidOptionValue(String fieldName, Object value) {
            String msg = Messages.getMessage(Messages.DATAFEED_CONFIG_INVALID_OPTION_VALUE, fieldName, value);
            throw ExceptionsHelper.badRequestException(msg);
        }
    }
}<|MERGE_RESOLUTION|>--- conflicted
+++ resolved
@@ -368,13 +368,10 @@
         if (headers.isEmpty() == false && params.paramAsBoolean(ToXContentParams.FOR_INTERNAL_STORAGE, false) == true) {
             builder.field(HEADERS.getPreferredName(), headers);
         }
-<<<<<<< HEAD
-        builder.endObject();
-=======
         if (delayedDataCheckConfig != null) {
             builder.field(DELAYED_DATA_CHECK_CONFIG.getPreferredName(), delayedDataCheckConfig);
         }
->>>>>>> 84af4543
+        builder.endObject();
         return builder;
     }
 
