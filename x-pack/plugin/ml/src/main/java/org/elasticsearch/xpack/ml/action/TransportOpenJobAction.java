/*
 * Copyright Elasticsearch B.V. and/or licensed to Elasticsearch B.V. under one
 * or more contributor license agreements. Licensed under the Elastic License;
 * you may not use this file except in compliance with the Elastic License.
 */
package org.elasticsearch.xpack.ml.action;

import org.apache.logging.log4j.Logger;
import org.apache.logging.log4j.message.ParameterizedMessage;
import org.elasticsearch.ElasticsearchException;
import org.elasticsearch.ElasticsearchStatusException;
import org.elasticsearch.ResourceAlreadyExistsException;
import org.elasticsearch.Version;
import org.elasticsearch.action.ActionListener;
import org.elasticsearch.action.admin.indices.mapping.put.PutMappingAction;
import org.elasticsearch.action.admin.indices.mapping.put.PutMappingRequest;
import org.elasticsearch.action.support.ActionFilters;
import org.elasticsearch.action.support.master.AcknowledgedResponse;
import org.elasticsearch.action.support.master.TransportMasterNodeAction;
import org.elasticsearch.client.Client;
import org.elasticsearch.cluster.ClusterState;
import org.elasticsearch.cluster.block.ClusterBlockException;
import org.elasticsearch.cluster.block.ClusterBlockLevel;
import org.elasticsearch.cluster.metadata.AliasOrIndex;
import org.elasticsearch.cluster.metadata.IndexMetaData;
import org.elasticsearch.cluster.metadata.IndexNameExpressionResolver;
import org.elasticsearch.cluster.metadata.MappingMetaData;
import org.elasticsearch.cluster.node.DiscoveryNode;
import org.elasticsearch.cluster.routing.IndexRoutingTable;
import org.elasticsearch.cluster.service.ClusterService;
import org.elasticsearch.common.CheckedSupplier;
import org.elasticsearch.common.Nullable;
import org.elasticsearch.common.Strings;
import org.elasticsearch.common.collect.ImmutableOpenMap;
import org.elasticsearch.common.inject.Inject;
import org.elasticsearch.common.logging.Loggers;
import org.elasticsearch.common.settings.Settings;
import org.elasticsearch.common.unit.TimeValue;
import org.elasticsearch.common.xcontent.XContentBuilder;
import org.elasticsearch.index.Index;
import org.elasticsearch.license.LicenseUtils;
import org.elasticsearch.license.XPackLicenseState;
import org.elasticsearch.persistent.AllocatedPersistentTask;
import org.elasticsearch.persistent.PersistentTaskState;
import org.elasticsearch.persistent.PersistentTasksCustomMetaData;
import org.elasticsearch.persistent.PersistentTasksExecutor;
import org.elasticsearch.persistent.PersistentTasksService;
import org.elasticsearch.plugins.MapperPlugin;
import org.elasticsearch.rest.RestStatus;
import org.elasticsearch.tasks.TaskId;
import org.elasticsearch.threadpool.ThreadPool;
import org.elasticsearch.transport.TransportService;
import org.elasticsearch.xpack.core.XPackField;
import org.elasticsearch.xpack.core.ml.MlMetaIndex;
import org.elasticsearch.xpack.core.ml.MlTasks;
import org.elasticsearch.xpack.core.ml.action.OpenJobAction;
import org.elasticsearch.xpack.core.ml.action.PutJobAction;
import org.elasticsearch.xpack.core.ml.action.UpdateJobAction;
import org.elasticsearch.xpack.core.ml.job.config.AnalysisLimits;
import org.elasticsearch.xpack.core.ml.job.config.DetectionRule;
import org.elasticsearch.xpack.core.ml.job.config.Job;
import org.elasticsearch.xpack.core.ml.job.config.JobState;
import org.elasticsearch.xpack.core.ml.job.config.JobTaskState;
import org.elasticsearch.xpack.core.ml.job.config.JobUpdate;
import org.elasticsearch.xpack.core.ml.job.persistence.AnomalyDetectorsIndex;
import org.elasticsearch.xpack.core.ml.job.persistence.ElasticsearchMappings;
import org.elasticsearch.xpack.core.ml.utils.ExceptionsHelper;
import org.elasticsearch.xpack.ml.MachineLearning;
import org.elasticsearch.xpack.ml.job.persistence.JobConfigProvider;
import org.elasticsearch.xpack.ml.job.persistence.JobResultsProvider;
import org.elasticsearch.xpack.ml.job.process.autodetect.AutodetectProcessManager;

import java.io.IOException;
import java.util.ArrayList;
import java.util.Arrays;
import java.util.Collection;
import java.util.LinkedList;
import java.util.List;
import java.util.Map;
import java.util.Set;
import java.util.function.Predicate;

import static org.elasticsearch.xpack.core.ClientHelper.ML_ORIGIN;
import static org.elasticsearch.xpack.core.ClientHelper.executeAsyncWithOrigin;
import static org.elasticsearch.xpack.ml.job.process.autodetect.AutodetectProcessManager.MAX_OPEN_JOBS_PER_NODE;

/*
 This class extends from TransportMasterNodeAction for cluster state observing purposes.
 The close job api also redirect the elected master node.
 The master node will wait for the job to be opened by checking the persistent task's status and then return.
 To ensure that a subsequent close job call will see that same task status (and sanity validation doesn't fail)
 both open and close job apis redirect to the elected master node.
 In case of instability persistent tasks checks may fail and that is ok, in that case all bets are off.
 The open job api is a low through put api, so the fact that we redirect to elected master node shouldn't be an issue.
*/
public class TransportOpenJobAction extends TransportMasterNodeAction<OpenJobAction.Request, AcknowledgedResponse> {

    private final XPackLicenseState licenseState;
    private final PersistentTasksService persistentTasksService;
    private final Client client;
    private final JobResultsProvider jobResultsProvider;
<<<<<<< HEAD
    private final JobConfigProvider jobConfigProvider;
=======
    private static final PersistentTasksCustomMetaData.Assignment AWAITING_LAZY_ASSIGNMENT =
        new PersistentTasksCustomMetaData.Assignment(null, "persistent task is awaiting node assignment.");

>>>>>>> 165bb770

    @Inject
    public TransportOpenJobAction(Settings settings, TransportService transportService, ThreadPool threadPool,
                                  XPackLicenseState licenseState, ClusterService clusterService,
                                  PersistentTasksService persistentTasksService, ActionFilters actionFilters,
                                  IndexNameExpressionResolver indexNameExpressionResolver, Client client,
                                  JobResultsProvider jobResultsProvider, JobConfigProvider jobConfigProvider) {
        super(settings, OpenJobAction.NAME, transportService, clusterService, threadPool, actionFilters,
                indexNameExpressionResolver, OpenJobAction.Request::new);
        this.licenseState = licenseState;
        this.persistentTasksService = persistentTasksService;
        this.client = client;
        this.jobResultsProvider = jobResultsProvider;
        this.jobConfigProvider = jobConfigProvider;
    }

    /**
     * Validations to fail fast before trying to update the job state on master node:
     * <ul>
     *     <li>check job exists</li>
     *     <li>check job is not marked as deleted</li>
     *     <li>check job's version is supported</li>
     * </ul>
     */
    static void validate(String jobId, Job job) {
        if (job == null) {
            throw ExceptionsHelper.missingJobException(jobId);
        }
        if (job.isDeleting()) {
            throw ExceptionsHelper.conflictStatusException("Cannot open job [" + jobId + "] because it is being deleted");
        }
        if (job.getJobVersion() == null) {
            throw ExceptionsHelper.badRequestException("Cannot open job [" + jobId
                    + "] because jobs created prior to version 5.5 are not supported");
        }
    }

    static PersistentTasksCustomMetaData.Assignment selectLeastLoadedMlNode(String jobId, @Nullable Job job,
                                                                            ClusterState clusterState,
                                                                            int maxConcurrentJobAllocations,
                                                                            int fallbackMaxNumberOfOpenJobs,
                                                                            int maxMachineMemoryPercent,
                                                                            Logger logger) {
        String resultsIndexName = job != null ? job.getResultsIndexName() : null;
        List<String> unavailableIndices = verifyIndicesPrimaryShardsAreActive(resultsIndexName, clusterState);
        if (unavailableIndices.size() != 0) {
            String reason = "Not opening job [" + jobId + "], because not all primary shards are active for the following indices [" +
                    String.join(",", unavailableIndices) + "]";
            logger.debug(reason);
            return new PersistentTasksCustomMetaData.Assignment(null, reason);
        }

        List<String> reasons = new LinkedList<>();
        long maxAvailableCount = Long.MIN_VALUE;
        DiscoveryNode minLoadedNodeByCount = null;

        PersistentTasksCustomMetaData persistentTasks = clusterState.getMetaData().custom(PersistentTasksCustomMetaData.TYPE);
        for (DiscoveryNode node : clusterState.getNodes()) {
            Map<String, String> nodeAttributes = node.getAttributes();
            String enabled = nodeAttributes.get(MachineLearning.ML_ENABLED_NODE_ATTR);
            if (Boolean.valueOf(enabled) == false) {
                String reason = "Not opening job [" + jobId + "] on node [" + nodeNameOrId(node)
                        + "], because this node isn't a ml node.";
                logger.trace(reason);
                reasons.add(reason);
                continue;
            }

            if (nodeSupportsMlJobs(node.getVersion()) == false) {
                String reason = "Not opening job [" + jobId + "] on node [" + nodeNameAndVersion(node)
                        + "], because this node does not support machine learning jobs";
                logger.trace(reason);
                reasons.add(reason);
                continue;
            }

            if (job != null) {
                Set<String> compatibleJobTypes = Job.getCompatibleJobTypes(node.getVersion());
                if (compatibleJobTypes.contains(job.getJobType()) == false) {
                    String reason = "Not opening job [" + jobId + "] on node [" + nodeNameAndVersion(node) +
                            "], because this node does not support jobs of type [" + job.getJobType() + "]";
                    logger.trace(reason);
                    reasons.add(reason);
                    continue;
                }

                if (jobHasRules(job) && node.getVersion().before(DetectionRule.VERSION_INTRODUCED)) {
                    String reason = "Not opening job [" + jobId + "] on node [" + nodeNameAndVersion(node) + "], because jobs using " +
                            "custom_rules require a node of version [" + DetectionRule.VERSION_INTRODUCED + "] or higher";
                    logger.trace(reason);
                    reasons.add(reason);
                    continue;
                }
            }


            long numberOfAssignedJobs = 0;
            int numberOfAllocatingJobs = 0;

            if (persistentTasks != null) {
                // find all the job tasks assigned to this node
                Collection<PersistentTasksCustomMetaData.PersistentTask<?>> assignedTasks = persistentTasks.findTasks(
                        MlTasks.JOB_TASK_NAME, task -> node.getId().equals(task.getExecutorNode()));
                for (PersistentTasksCustomMetaData.PersistentTask<?> assignedTask : assignedTasks) {
                    JobTaskState jobTaskState = (JobTaskState) assignedTask.getState();
                    JobState jobState;
                    if (jobTaskState == null) {
                        // executor node didn't have the chance to set job status to OPENING
                        ++numberOfAllocatingJobs;
                        jobState = JobState.OPENING;
                    } else {
                        jobState = jobTaskState.getState();
                        if (jobTaskState.isStatusStale(assignedTask)) {
                            // the job is re-locating
                            if (jobState == JobState.CLOSING) {
                                // previous executor node failed while the job was closing - it won't
                                // be reopened, so consider it CLOSED for resource usage purposes
                                jobState = JobState.CLOSED;
                            } else if (jobState != JobState.FAILED) {
                                // previous executor node failed and current executor node didn't
                                // have the chance to set job status to OPENING
                                ++numberOfAllocatingJobs;
                                jobState = JobState.OPENING;
                            }
                        }
                    }
                    if (jobState.isAnyOf(JobState.CLOSED, JobState.FAILED) == false) {
                        // Don't count CLOSED or FAILED jobs, as they don't consume native memory
                        ++numberOfAssignedJobs;
                    }
                }
            }
            if (numberOfAllocatingJobs >= maxConcurrentJobAllocations) {
                String reason = "Not opening job [" + jobId + "] on node [" + nodeNameAndMlAttributes(node)
                        + "], because node exceeds [" + numberOfAllocatingJobs +
                        "] the maximum number of jobs [" + maxConcurrentJobAllocations + "] in opening state";
                logger.trace(reason);
                reasons.add(reason);
                continue;
            }

            String maxNumberOfOpenJobsStr = nodeAttributes.get(MachineLearning.MAX_OPEN_JOBS_NODE_ATTR);
            int maxNumberOfOpenJobs = fallbackMaxNumberOfOpenJobs;
            // TODO: remove leniency and reject the node if the attribute is null in 7.0
            if (maxNumberOfOpenJobsStr != null) {
                try {
                    maxNumberOfOpenJobs = Integer.parseInt(maxNumberOfOpenJobsStr);
                } catch (NumberFormatException e) {
                    String reason = "Not opening job [" + jobId + "] on node [" + nodeNameAndMlAttributes(node) + "], because " +
                            MachineLearning.MAX_OPEN_JOBS_NODE_ATTR + " attribute [" + maxNumberOfOpenJobsStr + "] is not an integer";
                    logger.trace(reason);
                    reasons.add(reason);
                    continue;
                }
            }
            long availableCount = maxNumberOfOpenJobs - numberOfAssignedJobs;
            if (availableCount == 0) {
                String reason = "Not opening job [" + jobId + "] on node [" + nodeNameAndMlAttributes(node)
                        + "], because this node is full. Number of opened jobs [" + numberOfAssignedJobs
                        + "], " + MAX_OPEN_JOBS_PER_NODE.getKey() + " [" + maxNumberOfOpenJobs + "]";
                logger.trace(reason);
                reasons.add(reason);
                continue;
            }

            if (maxAvailableCount < availableCount) {
                maxAvailableCount = availableCount;
                minLoadedNodeByCount = node;
            }
        }
        if (minLoadedNodeByCount != null) {
            logger.debug("selected node [{}] for job [{}]", minLoadedNodeByCount, jobId);
            return new PersistentTasksCustomMetaData.Assignment(minLoadedNodeByCount.getId(), "");
        } else {
            String explanation = String.join("|", reasons);
            logger.debug("no node selected for job [{}], reasons [{}]", jobId, explanation);
            return new PersistentTasksCustomMetaData.Assignment(null, explanation);
        }
    }

    static String nodeNameOrId(DiscoveryNode node) {
        String nodeNameOrID = node.getName();
        if (Strings.isNullOrEmpty(nodeNameOrID)) {
            nodeNameOrID = node.getId();
        }
        return nodeNameOrID;
    }

    static String nodeNameAndVersion(DiscoveryNode node) {
        String nodeNameOrID = nodeNameOrId(node);
        StringBuilder builder = new StringBuilder("{").append(nodeNameOrID).append('}');
        builder.append('{').append("version=").append(node.getVersion()).append('}');
        return builder.toString();
    }

    static String nodeNameAndMlAttributes(DiscoveryNode node) {
        String nodeNameOrID = nodeNameOrId(node);

        StringBuilder builder = new StringBuilder("{").append(nodeNameOrID).append('}');
        for (Map.Entry<String, String> entry : node.getAttributes().entrySet()) {
            if (entry.getKey().startsWith("ml.") || entry.getKey().equals("node.ml")) {
                builder.append('{').append(entry).append('}');
            }
        }
        return builder.toString();
    }

    static String[] indicesOfInterest(String resultsIndex) {
        if (resultsIndex == null) {
            return new String[]{AnomalyDetectorsIndex.jobStateIndexName(), MlMetaIndex.INDEX_NAME};
        }
        return new String[]{AnomalyDetectorsIndex.jobStateIndexName(), resultsIndex, MlMetaIndex.INDEX_NAME};
    }

    static List<String> verifyIndicesPrimaryShardsAreActive(String resultsIndex, ClusterState clusterState) {
        String[] indices = indicesOfInterest(resultsIndex);
        List<String> unavailableIndices = new ArrayList<>(indices.length);
        for (String index : indices) {
            // Indices are created on demand from templates.
            // It is not an error if the index doesn't exist yet
            if (clusterState.metaData().hasIndex(index) == false) {
                continue;
            }
            IndexRoutingTable routingTable = clusterState.getRoutingTable().index(index);
            if (routingTable == null || routingTable.allPrimaryShardsActive() == false) {
                unavailableIndices.add(index);
            }
        }
        return unavailableIndices;
    }

    private static boolean nodeSupportsMlJobs(Version nodeVersion) {
        return nodeVersion.onOrAfter(Version.V_5_5_0);
    }

    private static boolean jobHasRules(Job job) {
        return job.getAnalysisConfig().getDetectors().stream().anyMatch(d -> d.getRules().isEmpty() == false);
    }

    public static String[] mappingRequiresUpdate(ClusterState state, String[] concreteIndices, Version minVersion, Logger logger)
            throws IOException {

        List<String> indicesToUpdate = new ArrayList<>();

        ImmutableOpenMap<String, ImmutableOpenMap<String, MappingMetaData>> currentMapping = state.metaData().findMappings(concreteIndices,
                new String[] { ElasticsearchMappings.DOC_TYPE }, MapperPlugin.NOOP_FIELD_FILTER);

        for (String index : concreteIndices) {
            ImmutableOpenMap<String, MappingMetaData> innerMap = currentMapping.get(index);
            if (innerMap != null) {
                MappingMetaData metaData = innerMap.get(ElasticsearchMappings.DOC_TYPE);
                try {
                    Map<String, Object> meta = (Map<String, Object>) metaData.sourceAsMap().get("_meta");
                    if (meta != null) {
                        String versionString = (String) meta.get("version");
                        if (versionString == null) {
                            logger.info("Version of mappings for [{}] not found, recreating", index);
                            indicesToUpdate.add(index);
                            continue;
                        }

                        Version mappingVersion = Version.fromString(versionString);

                        if (mappingVersion.onOrAfter(minVersion)) {
                            continue;
                        } else {
                            logger.info("Mappings for [{}] are outdated [{}], updating it[{}].", index, mappingVersion, Version.CURRENT);
                            indicesToUpdate.add(index);
                            continue;
                        }
                    } else {
                        logger.info("Version of mappings for [{}] not found, recreating", index);
                        indicesToUpdate.add(index);
                        continue;
                    }
                } catch (Exception e) {
                    logger.error(new ParameterizedMessage("Failed to retrieve mapping version for [{}], recreating", index), e);
                    indicesToUpdate.add(index);
                    continue;
                }
            } else {
                logger.info("No mappings found for [{}], recreating", index);
                indicesToUpdate.add(index);
            }
        }
        return indicesToUpdate.toArray(new String[indicesToUpdate.size()]);
    }

    @Override
    protected String executor() {
        // This api doesn't do heavy or blocking operations (just delegates PersistentTasksService),
        // so we can do this on the network thread
        return ThreadPool.Names.SAME;
    }

    @Override
    protected AcknowledgedResponse newResponse() {
        return new AcknowledgedResponse();
    }

    @Override
    protected ClusterBlockException checkBlock(OpenJobAction.Request request, ClusterState state) {
        // We only delegate here to PersistentTasksService, but if there is a metadata writeblock,
        // then delegating to PersistentTasksService doesn't make a whole lot of sense,
        // because PersistentTasksService will then fail.
        return state.blocks().globalBlockedException(ClusterBlockLevel.METADATA_WRITE);
    }

    @Override
    protected void masterOperation(OpenJobAction.Request request, ClusterState state, ActionListener<AcknowledgedResponse> listener) {
        OpenJobAction.JobParams jobParams = request.getJobParams();
        if (licenseState.isMachineLearningAllowed()) {

            // Clear job finished time once the job is started and respond
            ActionListener<AcknowledgedResponse> clearJobFinishTime = ActionListener.wrap(
                response -> {
                    if (response.isAcknowledged()) {
                        clearJobFinishedTime(jobParams.getJobId(), listener);
                    } else {
                        listener.onResponse(response);
                    }
                },
                listener::onFailure
            );

            // Wait for job to be started
            ActionListener<PersistentTasksCustomMetaData.PersistentTask<OpenJobAction.JobParams>> waitForJobToStart =
                    new ActionListener<PersistentTasksCustomMetaData.PersistentTask<OpenJobAction.JobParams>>() {
                @Override
                public void onResponse(PersistentTasksCustomMetaData.PersistentTask<OpenJobAction.JobParams> task) {
                    waitForJobStarted(task.getId(), jobParams, clearJobFinishTime);
                }

                @Override
                public void onFailure(Exception e) {
                    if (e instanceof ResourceAlreadyExistsException) {
                        e = new ElasticsearchStatusException("Cannot open job [" + jobParams.getJobId() +
                                "] because it has already been opened", RestStatus.CONFLICT, e);
                    }
                    listener.onFailure(e);
                }
            };

            // Start job task
            ActionListener<PutJobAction.Response> jobUpateListener = ActionListener.wrap(
                    response -> {
                        persistentTasksService.sendStartRequest(MlTasks.jobTaskId(jobParams.getJobId()),
                                MlTasks.JOB_TASK_NAME, jobParams, waitForJobToStart);
                    },
                    listener::onFailure
            );

            // Update established model memory for pre-6.1 jobs that haven't had it set
            // and increase the model memory limit for 6.1 - 6.3 jobs
            ActionListener<Boolean> missingMappingsListener = ActionListener.wrap(
                    response -> {
                        Job job = jobParams.getJob();
                        if (job != null) {
                            Version jobVersion = job.getJobVersion();
                            Long jobEstablishedModelMemory = job.getEstablishedModelMemory();
                            if ((jobVersion == null || jobVersion.before(Version.V_6_1_0))
                                    && (jobEstablishedModelMemory == null || jobEstablishedModelMemory == 0)) {
                                // Set the established memory usage for pre 6.1 jobs
                                jobResultsProvider.getEstablishedMemoryUsage(job.getId(), null, null, establishedModelMemory -> {
                                    if (establishedModelMemory != null && establishedModelMemory > 0) {
                                        JobUpdate update = new JobUpdate.Builder(job.getId())
                                                .setEstablishedModelMemory(establishedModelMemory).build();
                                        UpdateJobAction.Request updateRequest = UpdateJobAction.Request.internal(job.getId(), update);

                                        executeAsyncWithOrigin(client, ML_ORIGIN, UpdateJobAction.INSTANCE, updateRequest,
                                                jobUpateListener);
                                    } else {
                                        jobUpateListener.onResponse(null);
                                    }
                                }, listener::onFailure);
                            } else if (jobVersion != null &&
                                    (jobVersion.onOrAfter(Version.V_6_1_0) && jobVersion.before(Version.V_6_3_0))) {
                                // Increase model memory limit if < 512MB
                                if (job.getAnalysisLimits() != null && job.getAnalysisLimits().getModelMemoryLimit() != null &&
                                        job.getAnalysisLimits().getModelMemoryLimit() < 512L) {

                                    long updatedModelMemoryLimit = (long) (job.getAnalysisLimits().getModelMemoryLimit() * 1.3);
                                    AnalysisLimits limits = new AnalysisLimits(updatedModelMemoryLimit,
                                            job.getAnalysisLimits().getCategorizationExamplesLimit());

                                    JobUpdate update = new JobUpdate.Builder(job.getId()).setJobVersion(Version.CURRENT)
                                            .setAnalysisLimits(limits).build();
                                    UpdateJobAction.Request updateRequest = UpdateJobAction.Request.internal(job.getId(), update);
                                    executeAsyncWithOrigin(client, ML_ORIGIN, UpdateJobAction.INSTANCE, updateRequest,
                                            jobUpateListener);
                                } else {
                                    jobUpateListener.onResponse(null);
                                }
                            }
                            else {
                                jobUpateListener.onResponse(null);
                            }
                        } else {
                            jobUpateListener.onResponse(null);
                        }
                    }, listener::onFailure
            );

            // Try adding state doc mapping
            ActionListener<Boolean> resultsPutMappingHandler = ActionListener.wrap(
                    response -> {
                        addDocMappingIfMissing(AnomalyDetectorsIndex.jobStateIndexName(), ElasticsearchMappings::stateMapping,
                                state, missingMappingsListener);
                    }, listener::onFailure
            );

            // Get the job config
            jobConfigProvider.getJob(jobParams.getJobId(), ActionListener.wrap(
                    builder -> {
                        try {
                            jobParams.setJob(builder.build());

                            // Try adding results doc mapping
                            addDocMappingIfMissing(AnomalyDetectorsIndex.jobResultsAliasedName(jobParams.getJobId()),
                                    ElasticsearchMappings::resultsMapping, state, resultsPutMappingHandler);
                        } catch (Exception e) {
                            listener.onFailure(e);
                        }
                    },
                    listener::onFailure
            ));
        } else {
            listener.onFailure(LicenseUtils.newComplianceException(XPackField.MACHINE_LEARNING));
        }
    }

    private void waitForJobStarted(String taskId, OpenJobAction.JobParams jobParams, ActionListener<AcknowledgedResponse> listener) {
        JobPredicate predicate = new JobPredicate();
        persistentTasksService.waitForPersistentTaskCondition(taskId, predicate, jobParams.getTimeout(),
                new PersistentTasksService.WaitForPersistentTaskListener<OpenJobAction.JobParams>() {
            @Override
            public void onResponse(PersistentTasksCustomMetaData.PersistentTask<OpenJobAction.JobParams> persistentTask) {
                if (predicate.exception != null) {
                    if (predicate.shouldCancel) {
                        // We want to return to the caller without leaving an unassigned persistent task, to match
                        // what would have happened if the error had been detected in the "fast fail" validation
                        cancelJobStart(persistentTask, predicate.exception, listener);
                    } else {
                        listener.onFailure(predicate.exception);
                    }
                } else {
                    listener.onResponse(new AcknowledgedResponse(predicate.opened));
                }
            }

            @Override
            public void onFailure(Exception e) {
                listener.onFailure(e);
            }

            @Override
            public void onTimeout(TimeValue timeout) {
                listener.onFailure(new ElasticsearchException("Opening job ["
                        + jobParams.getJobId() + "] timed out after [" + timeout + "]"));
            }
        });
    }

    private void clearJobFinishedTime(String jobId, ActionListener<AcknowledgedResponse> listener) {
        JobUpdate update = new JobUpdate.Builder(jobId).setClearFinishTime(true).build();

        jobConfigProvider.updateJob(jobId, update, null, ActionListener.wrap(
                job -> listener.onResponse(new AcknowledgedResponse(true)),
                e  -> {
                    logger.error("[" + jobId + "] Failed to clear finished_time", e);
                    // Not a critical error so continue
                    listener.onResponse(new AcknowledgedResponse(true));
                }
        ));
    }

    private void cancelJobStart(PersistentTasksCustomMetaData.PersistentTask<OpenJobAction.JobParams> persistentTask, Exception exception,
                                ActionListener<AcknowledgedResponse> listener) {
        persistentTasksService.sendRemoveRequest(persistentTask.getId(),
                new ActionListener<PersistentTasksCustomMetaData.PersistentTask<?>>() {
                    @Override
                    public void onResponse(PersistentTasksCustomMetaData.PersistentTask<?> task) {
                        // We succeeded in cancelling the persistent task, but the
                        // problem that caused us to cancel it is the overall result
                        listener.onFailure(exception);
                    }

                    @Override
                    public void onFailure(Exception e) {
                        logger.error("[" + persistentTask.getParams().getJobId() + "] Failed to cancel persistent task that could " +
                                "not be assigned due to [" + exception.getMessage() + "]", e);
                        listener.onFailure(exception);
                    }
                }
        );
    }

    private void addDocMappingIfMissing(String alias, CheckedSupplier<XContentBuilder, IOException> mappingSupplier, ClusterState state,
                                        ActionListener<Boolean> listener) {
        AliasOrIndex aliasOrIndex = state.metaData().getAliasAndIndexLookup().get(alias);
        if (aliasOrIndex == null) {
            // The index has never been created yet
            listener.onResponse(true);
            return;
        }
        String[] concreteIndices = aliasOrIndex.getIndices().stream().map(IndexMetaData::getIndex).map(Index::getName)
                .toArray(String[]::new);

        String[] indicesThatRequireAnUpdate;
        try {
            indicesThatRequireAnUpdate = mappingRequiresUpdate(state, concreteIndices, Version.CURRENT, logger);
        } catch (IOException e) {
            listener.onFailure(e);
            return;
        }

        if (indicesThatRequireAnUpdate.length > 0) {
            try (XContentBuilder mapping = mappingSupplier.get()) {
                PutMappingRequest putMappingRequest = new PutMappingRequest(indicesThatRequireAnUpdate);
                putMappingRequest.type(ElasticsearchMappings.DOC_TYPE);
                putMappingRequest.source(mapping);
                executeAsyncWithOrigin(client, ML_ORIGIN, PutMappingAction.INSTANCE, putMappingRequest,
                        ActionListener.wrap(response -> {
                            if (response.isAcknowledged()) {
                                listener.onResponse(true);
                            } else {
                                listener.onFailure(new ElasticsearchException("Attempt to put missing mapping in indices "
                                        + Arrays.toString(indicesThatRequireAnUpdate) + " was not acknowledged"));
                            }
                        }, listener::onFailure));
            } catch (IOException e) {
                listener.onFailure(e);
            }
        } else {
            logger.trace("Mappings are uptodate.");
            listener.onResponse(true);
        }
    }

    public static class OpenJobPersistentTasksExecutor extends PersistentTasksExecutor<OpenJobAction.JobParams> {

        private final AutodetectProcessManager autodetectProcessManager;

        /**
         * The maximum number of open jobs can be different on each node.  However, nodes on older versions
         * won't add their setting to the cluster state, so for backwards compatibility with these nodes we
         * assume the older node's setting is the same as that of the node running this code.
         * TODO: remove this member in 7.0
         */
        private final int fallbackMaxNumberOfOpenJobs;
        private volatile int maxConcurrentJobAllocations;
        private volatile int maxMachineMemoryPercent;
        private volatile int maxLazyMLNodes;

        public OpenJobPersistentTasksExecutor(Settings settings, ClusterService clusterService,
                                              AutodetectProcessManager autodetectProcessManager) {
            super(settings, MlTasks.JOB_TASK_NAME, MachineLearning.UTILITY_THREAD_POOL_NAME);
            this.autodetectProcessManager = autodetectProcessManager;
            this.fallbackMaxNumberOfOpenJobs = AutodetectProcessManager.MAX_OPEN_JOBS_PER_NODE.get(settings);
            this.maxConcurrentJobAllocations = MachineLearning.CONCURRENT_JOB_ALLOCATIONS.get(settings);
            this.maxMachineMemoryPercent = MachineLearning.MAX_MACHINE_MEMORY_PERCENT.get(settings);
            this.maxLazyMLNodes = MachineLearning.MAX_LAZY_ML_NODES.get(settings);
            clusterService.getClusterSettings()
                    .addSettingsUpdateConsumer(MachineLearning.CONCURRENT_JOB_ALLOCATIONS, this::setMaxConcurrentJobAllocations);
            clusterService.getClusterSettings()
                    .addSettingsUpdateConsumer(MachineLearning.MAX_MACHINE_MEMORY_PERCENT, this::setMaxMachineMemoryPercent);
            clusterService.getClusterSettings().addSettingsUpdateConsumer(MachineLearning.MAX_LAZY_ML_NODES, this::setMaxLazyMLNodes);
        }

        @Override
        public PersistentTasksCustomMetaData.Assignment getAssignment(OpenJobAction.JobParams params, ClusterState clusterState) {
<<<<<<< HEAD
            return selectLeastLoadedMlNode(params.getJobId(), params.getJob(), clusterState,
                    maxConcurrentJobAllocations, fallbackMaxNumberOfOpenJobs, maxMachineMemoryPercent, logger);
=======
            PersistentTasksCustomMetaData.Assignment assignment = selectLeastLoadedMlNode(params.getJobId(),
                clusterState,
                maxConcurrentJobAllocations,
                fallbackMaxNumberOfOpenJobs,
                maxMachineMemoryPercent,
                logger);
            if (assignment.getExecutorNode() == null) {
                int numMlNodes = 0;
                for(DiscoveryNode node : clusterState.getNodes()) {
                    if (Boolean.valueOf(node.getAttributes().get(MachineLearning.ML_ENABLED_NODE_ATTR))) {
                        numMlNodes++;
                    }
                }

                if (numMlNodes < maxLazyMLNodes) { // Means we have lazy nodes left to allocate
                    assignment = AWAITING_LAZY_ASSIGNMENT;
                }
            }
            return assignment;
>>>>>>> 165bb770
        }

        @Override
        public void validate(OpenJobAction.JobParams params, ClusterState clusterState) {

            TransportOpenJobAction.validate(params.getJobId(), params.getJob());

            // If we already know that we can't find an ml node because all ml nodes are running at capacity or
            // simply because there are no ml nodes in the cluster then we fail quickly here:
<<<<<<< HEAD
            PersistentTasksCustomMetaData.Assignment assignment = selectLeastLoadedMlNode(params.getJobId(), params.getJob(),
                    clusterState, maxConcurrentJobAllocations, fallbackMaxNumberOfOpenJobs, maxMachineMemoryPercent, logger);
            if (assignment.getExecutorNode() == null) {
=======

            PersistentTasksCustomMetaData.Assignment assignment = getAssignment(params, clusterState);
            if (assignment.getExecutorNode() == null && assignment.equals(AWAITING_LAZY_ASSIGNMENT) == false) {
>>>>>>> 165bb770
                throw makeNoSuitableNodesException(logger, params.getJobId(), assignment.getExplanation());
            }
        }

        @Override
        protected void nodeOperation(AllocatedPersistentTask task, OpenJobAction.JobParams params, PersistentTaskState state) {
            JobTask jobTask = (JobTask) task;
            jobTask.autodetectProcessManager = autodetectProcessManager;
            JobTaskState jobTaskState = (JobTaskState) state;
            // If the job is failed then the Persistent Task Service will
            // try to restart it on a node restart. Exiting here leaves the
            // job in the failed state and it must be force closed.
            if (jobTaskState != null && jobTaskState.getState().isAnyOf(JobState.FAILED, JobState.CLOSING)) {
                return;
            }

            autodetectProcessManager.openJob(jobTask, e2 -> {
                if (e2 == null) {
                    task.markAsCompleted();
                } else {
                    task.markAsFailed(e2);
                }
            });
        }

        @Override
        protected AllocatedPersistentTask createTask(long id, String type, String action, TaskId parentTaskId,
                                                     PersistentTasksCustomMetaData.PersistentTask<OpenJobAction.JobParams> persistentTask,
                                                     Map<String, String> headers) {
             return new JobTask(persistentTask.getParams().getJobId(), id, type, action, parentTaskId, headers);
        }

        void setMaxConcurrentJobAllocations(int maxConcurrentJobAllocations) {
            logger.info("Changing [{}] from [{}] to [{}]", MachineLearning.CONCURRENT_JOB_ALLOCATIONS.getKey(),
                    this.maxConcurrentJobAllocations, maxConcurrentJobAllocations);
            this.maxConcurrentJobAllocations = maxConcurrentJobAllocations;
        }

        void setMaxMachineMemoryPercent(int maxMachineMemoryPercent) {
            logger.info("Changing [{}] from [{}] to [{}]", MachineLearning.MAX_MACHINE_MEMORY_PERCENT.getKey(),
                    this.maxMachineMemoryPercent, maxMachineMemoryPercent);
            this.maxMachineMemoryPercent = maxMachineMemoryPercent;
        }

        void setMaxLazyMLNodes(int maxLazyMLNodes) {
            logger.info("Changing [{}] from [{}] to [{}]", MachineLearning.MAX_LAZY_ML_NODES.getKey(),
                    this.maxLazyMLNodes, maxLazyMLNodes);
            this.maxLazyMLNodes = maxLazyMLNodes;
        }
    }

    public static class JobTask extends AllocatedPersistentTask implements OpenJobAction.JobTaskMatcher {

        private static final Logger LOGGER = Loggers.getLogger(JobTask.class);

        private final String jobId;
        private volatile AutodetectProcessManager autodetectProcessManager;

        JobTask(String jobId, long id, String type, String action, TaskId parentTask, Map<String, String> headers) {
            super(id, type, action, "job-" + jobId, parentTask, headers);
            this.jobId = jobId;
        }

        public String getJobId() {
            return jobId;
        }

        @Override
        protected void onCancelled() {
            String reason = getReasonCancelled();
            LOGGER.trace("[{}] Cancelling job task because: {}", jobId, reason);
            killJob(reason);
        }

        void killJob(String reason) {
            autodetectProcessManager.killProcess(this, false, reason);
        }

        void closeJob(String reason) {
            autodetectProcessManager.closeJob(this, false, reason);
        }

    }

    /**
     * This class contains the wait logic for waiting for a job's persistent task to be allocated on
     * job opening.  It should only be used in the open job action, and never at other times the job's
     * persistent task may be assigned to a node, for example on recovery from node failures.
     *
     * Important: the methods of this class must NOT throw exceptions.  If they did then the callers
     * of endpoints waiting for a condition tested by this predicate would never get a response.
     */
    private class JobPredicate implements Predicate<PersistentTasksCustomMetaData.PersistentTask<?>> {

        private volatile boolean opened;
        private volatile Exception exception;
        private volatile boolean shouldCancel;

        @Override
        public boolean test(PersistentTasksCustomMetaData.PersistentTask<?> persistentTask) {
            JobState jobState = JobState.CLOSED;
            if (persistentTask != null) {
                JobTaskState jobTaskState = (JobTaskState) persistentTask.getState();
                jobState = jobTaskState == null ? JobState.OPENING : jobTaskState.getState();

                PersistentTasksCustomMetaData.Assignment assignment = persistentTask.getAssignment();

                // This means we are awaiting a new node to be spun up, ok to return back to the user to await node creation
                if (assignment != null && assignment.equals(AWAITING_LAZY_ASSIGNMENT)) {
                    return true;
                }

                // This logic is only appropriate when opening a job, not when reallocating following a failure,
                // and this is why this class must only be used when opening a job
                if (assignment != null && assignment.equals(PersistentTasksCustomMetaData.INITIAL_ASSIGNMENT) == false &&
                        assignment.isAssigned() == false) {
                    OpenJobAction.JobParams params = (OpenJobAction.JobParams) persistentTask.getParams();
                    // Assignment has failed on the master node despite passing our "fast fail" validation
                    exception = makeNoSuitableNodesException(logger, params.getJobId(), assignment.getExplanation());
                    // The persistent task should be cancelled so that the observed outcome is the
                    // same as if the "fast fail" validation on the coordinating node had failed
                    shouldCancel = true;
                    return true;
                }
            }
            switch (jobState) {
                case OPENING:
                case CLOSED:
                    return false;
                case OPENED:
                    opened = true;
                    return true;
                case CLOSING:
                    exception = ExceptionsHelper.conflictStatusException("The job has been " + JobState.CLOSED + " while waiting to be "
                            + JobState.OPENED);
                    return true;
                case FAILED:
                default:
                    exception = ExceptionsHelper.serverError("Unexpected job state [" + jobState
                            + "] while waiting for job to be " + JobState.OPENED);
                    return true;
            }
        }
    }

    static ElasticsearchException makeNoSuitableNodesException(Logger logger, String jobId, String explanation) {
        String msg = "Could not open job because no suitable nodes were found, allocation explanation [" + explanation + "]";
        logger.warn("[{}] {}", jobId, msg);
        Exception detail = new IllegalStateException(msg);
        return new ElasticsearchStatusException("Could not open job because no ML nodes with sufficient capacity were found",
            RestStatus.TOO_MANY_REQUESTS, detail);
    }
}<|MERGE_RESOLUTION|>--- conflicted
+++ resolved
@@ -99,13 +99,9 @@
     private final PersistentTasksService persistentTasksService;
     private final Client client;
     private final JobResultsProvider jobResultsProvider;
-<<<<<<< HEAD
     private final JobConfigProvider jobConfigProvider;
-=======
     private static final PersistentTasksCustomMetaData.Assignment AWAITING_LAZY_ASSIGNMENT =
         new PersistentTasksCustomMetaData.Assignment(null, "persistent task is awaiting node assignment.");
-
->>>>>>> 165bb770
 
     @Inject
     public TransportOpenJobAction(Settings settings, TransportService transportService, ThreadPool threadPool,
@@ -677,11 +673,8 @@
 
         @Override
         public PersistentTasksCustomMetaData.Assignment getAssignment(OpenJobAction.JobParams params, ClusterState clusterState) {
-<<<<<<< HEAD
-            return selectLeastLoadedMlNode(params.getJobId(), params.getJob(), clusterState,
-                    maxConcurrentJobAllocations, fallbackMaxNumberOfOpenJobs, maxMachineMemoryPercent, logger);
-=======
             PersistentTasksCustomMetaData.Assignment assignment = selectLeastLoadedMlNode(params.getJobId(),
+                params.getJob(),
                 clusterState,
                 maxConcurrentJobAllocations,
                 fallbackMaxNumberOfOpenJobs,
@@ -700,7 +693,6 @@
                 }
             }
             return assignment;
->>>>>>> 165bb770
         }
 
         @Override
@@ -710,15 +702,8 @@
 
             // If we already know that we can't find an ml node because all ml nodes are running at capacity or
             // simply because there are no ml nodes in the cluster then we fail quickly here:
-<<<<<<< HEAD
-            PersistentTasksCustomMetaData.Assignment assignment = selectLeastLoadedMlNode(params.getJobId(), params.getJob(),
-                    clusterState, maxConcurrentJobAllocations, fallbackMaxNumberOfOpenJobs, maxMachineMemoryPercent, logger);
-            if (assignment.getExecutorNode() == null) {
-=======
-
             PersistentTasksCustomMetaData.Assignment assignment = getAssignment(params, clusterState);
             if (assignment.getExecutorNode() == null && assignment.equals(AWAITING_LAZY_ASSIGNMENT) == false) {
->>>>>>> 165bb770
                 throw makeNoSuitableNodesException(logger, params.getJobId(), assignment.getExplanation());
             }
         }
